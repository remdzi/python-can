#!/usr/bin/env python
# coding: utf-8

"""
Utilities and configuration file parsing.
"""

from __future__ import absolute_import, print_function

import os
import os.path
import sys
import platform
import re
import logging
try:
    from configparser import ConfigParser
except ImportError:
    from ConfigParser import SafeConfigParser as ConfigParser

import can
from can.interfaces import VALID_INTERFACES

log = logging.getLogger('can.util')

# List of valid data lengths for a CAN FD message
CAN_FD_DLC = [
    0, 1, 2, 3, 4, 5, 6, 7, 8,
    12, 16, 20, 24, 32, 48, 64
]

REQUIRED_KEYS = [
    'interface',
    'channel',
]


CONFIG_FILES = ['~/can.conf']

if platform.system() == "Linux":
    CONFIG_FILES.extend(
        [
            '/etc/can.conf',
            '~/.can',
            '~/.canrc'
        ]
    )
elif platform.system() == "Windows" or platform.python_implementation() == "IronPython":
    CONFIG_FILES.extend(
        [
            'can.ini',
            os.path.join(os.getenv('APPDATA', ''), 'can.ini')
        ]
    )


def load_file_config(path=None):
    """
    Loads configuration from file with following content::

        [default]
        interface = socketcan
        channel = can0

    :param path:
        path to config file. If not specified, several sensible
        default locations are tried depending on platform.

    """
    config = ConfigParser()
    if path is None:
        config.read([os.path.expanduser(path) for path in CONFIG_FILES])
    else:
        config.read(path)

    if not config.has_section('default'):
        return {}

    return dict(
        (key, val)
        for key, val in config.items('default')
    )


def load_environment_config():
    """
    Loads config dict from environmental variables (if set):

    * CAN_INTERFACE
    * CAN_CHANNEL
    * CAN_BITRATE

    """
    mapper = {
        'interface': 'CAN_INTERFACE',
        'channel': 'CAN_CHANNEL',
        'bitrate': 'CAN_BITRATE',
    }
    return dict(
        (key, os.environ.get(val))
        for key, val in mapper.items()
        if val in os.environ
    )


def load_config(path=None, config=None):
    """
    Returns a dict with configuration details which is loaded from (in this order):

    - config
    - can.rc
    - Environment variables CAN_INTERFACE, CAN_CHANNEL, CAN_BITRATE
    - Config files ``/etc/can.conf`` or ``~/.can`` or ``~/.canrc``
      where the latter may add or replace values of the former.

    Interface can be any of the strings from ``can.VALID_INTERFACES`` for example:
    kvaser, socketcan, pcan, usb2can, ixxat, nican, virtual.

    .. note::

        If you pass ``"socketcan"`` this automatically selects between the
        native and ctypes version.

    :param path:
        Optional path to config file.
    :param config:
        A dict which may set the 'interface', and/or the 'channel', or neither.

    :return:
        A config dictionary that should contain 'interface' & 'channel'::

            {
                'interface': 'python-can backend interface to use',
                'channel': 'default channel to use',
            }

        Note ``None`` will be used if all the options are exhausted without
        finding a value.
    """
    if config is None:
        config = {}

    system_config = {}
    configs = [
        config,
        can.rc,
        load_environment_config,
        lambda: load_file_config(path)
    ]

    # Slightly complex here to only search for the file config if required
    for cfg in configs:
        if callable(cfg):
            cfg = cfg()
        for key in cfg:
            if key not in system_config and cfg[key] is not None:
                system_config[key] = cfg[key]

    # substitute None for all values not found
    for key in REQUIRED_KEYS:
        if key not in system_config:
            system_config[key] = None

    if system_config['interface'] == 'socketcan':
        system_config['interface'] = choose_socketcan_implementation()

    if system_config['interface'] not in VALID_INTERFACES:
        raise NotImplementedError('Invalid CAN Bus Type - {}'.format(system_config['interface']))

    if 'bitrate' in system_config:
        system_config['bitrate'] = int(system_config['bitrate'])

    can.log.debug("can config: {}".format(system_config))
    return system_config


def choose_socketcan_implementation():
    """Set the best version of the SocketCAN module for this system.

    :rtype: str
    :return:
        either 'socketcan_ctypes' or 'socketcan_native',
        depending on the current platform and environment
    :raises Exception: If the system doesn't support SocketCAN at all
    """

    # Check OS: SocketCAN is available only under Linux
    if not sys.platform.startswith('linux'):
        msg = 'SocketCAN not available under {}'.format(sys.platform)
        raise Exception(msg)

    # Check release: SocketCAN was added to Linux 2.6.25
    rel_string = platform.release()
    m = re.match(r'\d+\.\d+\.\d', rel_string)
    if not m: # None or empty
        msg = 'Bad linux release {}'.format(rel_string)
        raise Exception(msg)
    rel_num = [int(i) for i in rel_string[:m.end()].split('.')]

    if (rel_num < [2, 6, 25]):
        msg = 'SocketCAN not available under Linux {}'.format(rel_string)
        raise Exception(msg)

    # Check Python version:
    #
    # CPython:
    # Support for SocketCAN was added in Python 3.3, but support for
    # CAN FD frames (with socket.CAN_RAW_FD_FRAMES) was just added
    # to Python in version 3.5.
    # So we want to use socketcan_native only on Python >= 3.5 (see #274).
    #
    # PyPy:
    # Furthermore, socket.CAN_* is not supported by PyPy 2 or 3 (as of
    # April 2018) at all. Thus we want to use socketcan_ctypes there as well.
    #
    # General approach:
    # To support possible future versions of current platforms as well as
    # potential other ones, we take the approach of feature checking instead
    # of platform/version checking.

    try:
        # try to import typical attributes
        from socket import CAN_RAW, CAN_BCM, CAN_RAW_FD_FRAMES
    except ImportError:
        return 'socketcan_ctypes'
    else:
<<<<<<< HEAD
        # Check release: SocketCAN was added to Linux 2.6.25
        rel_string = platform.release()
        m = re.match(r'\d+\.\d+\.\d', rel_string)
        if m is None:
            msg = 'Bad linux release {}'.format(rel_string)
            raise Exception(msg)
        rel_num = [int(i) for i in rel_string[:m.end()].split('.')]
        if (rel_num >= [2, 6, 25]):
            # Check Python version: SocketCAN was added in 3.3
            return 'socketcan_native' if sys.version_info >= (3, 3) else 'socketcan_ctypes'
        else:
            msg = 'SocketCAN not available under Linux {}'.format(rel_string)
            raise Exception(msg)
=======
        return 'socketcan_native'
>>>>>>> b97a5021


def set_logging_level(level_name=None):
    """Set the logging level for the "can" logger.
    Expects one of: 'critical', 'error', 'warning', 'info', 'debug', 'subdebug'
    """
    can_logger = logging.getLogger('can')

    try:
        can_logger.setLevel(getattr(logging, level_name.upper()))
    except AttributeError:
        can_logger.setLevel(logging.DEBUG)
    log.debug("Logging set to {}".format(level_name))


def len2dlc(length):
    """Calculate the DLC from data length.

    :param int length: Length in number of bytes (0-64)

    :returns: DLC (0-15)
    :rtype: int
    """
    if length <= 8:
        return length
    for dlc, nof_bytes in enumerate(CAN_FD_DLC):
        if nof_bytes >= length:
            return dlc
    return 15


def dlc2len(dlc):
    """Calculate the data length from DLC.

    :param int dlc: DLC (0-15)

    :returns: Data length in number of bytes (0-64)
    :rtype: int
    """
    return CAN_FD_DLC[dlc] if dlc <= 15 else 64


if __name__ == "__main__":
    print("Searching for configuration named:")
    print("\n".join(CONFIG_FILES))
    print()
    print("Settings:")
    print(load_config())<|MERGE_RESOLUTION|>--- conflicted
+++ resolved
@@ -224,23 +224,7 @@
     except ImportError:
         return 'socketcan_ctypes'
     else:
-<<<<<<< HEAD
-        # Check release: SocketCAN was added to Linux 2.6.25
-        rel_string = platform.release()
-        m = re.match(r'\d+\.\d+\.\d', rel_string)
-        if m is None:
-            msg = 'Bad linux release {}'.format(rel_string)
-            raise Exception(msg)
-        rel_num = [int(i) for i in rel_string[:m.end()].split('.')]
-        if (rel_num >= [2, 6, 25]):
-            # Check Python version: SocketCAN was added in 3.3
-            return 'socketcan_native' if sys.version_info >= (3, 3) else 'socketcan_ctypes'
-        else:
-            msg = 'SocketCAN not available under Linux {}'.format(rel_string)
-            raise Exception(msg)
-=======
         return 'socketcan_native'
->>>>>>> b97a5021
 
 
 def set_logging_level(level_name=None):
