"""
Ctypes wrapper module for Vector CAN Interface on win32/win64 systems.

Authors: Julien Grave <grave.jul@gmail.com>, Christian Sandberg
"""

# Import Standard Python Modules
# ==============================
import ctypes
import functools
import logging
import time
import os
<<<<<<< HEAD
import warnings
=======
from typing import Optional, Tuple
>>>>>>> 902eac01

try:
    # Try builtin Python 3 Windows API
    from _winapi import WaitForSingleObject, INFINITE

    HAS_EVENTS = True
except ImportError:
    try:
        # Try pywin32 package
        from win32event import WaitForSingleObject, INFINITE

        HAS_EVENTS = True
    except ImportError:
        # Use polling instead
        HAS_EVENTS = False

# Import Modules
# ==============
from can import BusABC, Message
from can.util import len2dlc, dlc2len
from .exceptions import VectorError

# Define Module Logger
# ====================
LOG = logging.getLogger(__name__)

# Import Vector API module
# ========================
from . import xldefine, xlclass

# Import safely Vector API module for Travis tests
xldriver = None
try:
    from . import xldriver
except Exception as exc:
    LOG.warning("Could not import vxlapi: %s", exc)


def deprecated_args_alias(**aliases):
    def deco(f):
        @functools.wraps(f)
        def wrapper(*args, **kwargs):
            rename_kwargs(f.__name__, kwargs, aliases)
            return f(*args, **kwargs)

        return wrapper

    return deco


def rename_kwargs(func_name, kwargs, aliases):
    for alias, new in aliases.items():
        if alias in kwargs:
            warnings.warn(
                "{} is deprecated; use {}".format(alias, new), DeprecationWarning
            )
            if new in kwargs:
                raise TypeError(
                    "{} received both {} (deprecated) and {}".format(
                        func_name, alias, new
                    )
                )
            kwargs[new] = kwargs.pop(alias)


def arg_to_c_uint(value):
    return ctypes.c_uint(int(value))


class VectorBus(BusABC):
    """The CAN Bus implemented for the Vector interface."""

    deprecated_args = dict(
        sjwAbr="sjw_abr",
        tseg1Abr="tseg1_abr",
        tseg2Abr="tseg2_abr",
        sjwDbr="sjw_dbr",
        tseg1Dbr="tseg1_dbr",
        tseg2Dbr="tseg2_dbr",
    )

    @deprecated_args_alias(**deprecated_args)
    def __init__(
        self,
        channel,
        can_filters=None,
        poll_interval=0.01,
        receive_own_messages=False,
        bitrate=None,
        rx_queue_size=2 ** 14,
        app_name="CANalyzer",
        serial=None,
        fd=False,
        data_bitrate=None,
        sjw_abr=2,
        tseg1_abr=6,
        tseg2_abr=3,
        sjw_dbr=2,
        tseg1_dbr=6,
        tseg2_dbr=3,
        **kwargs,
    ):
        """
        :param list channel:
            The channel indexes to create this bus with.
            Can also be a single integer or a comma separated string.
        :param float poll_interval:
            Poll interval in seconds.
        :param int bitrate:
            Bitrate in bits/s.
        :param int rx_queue_size:
            Number of messages in receive queue (power of 2).
            CAN: range 16…32768
            CAN-FD: range 8192…524288
        :param str app_name:
            Name of application in Hardware Config.
            If set to None, the channel should be a global channel index.
        :param int serial:
            Serial number of the hardware to be used.
            If set, the channel parameter refers to the channels ONLY on the specified hardware.
            If set, the app_name is unused.
        :param bool fd:
            If CAN-FD frames should be supported.
        :param int data_bitrate:
            Which bitrate to use for data phase in CAN FD.
            Defaults to arbitration bitrate.
        :param int sjw_abr:
            Bus timing value sample jump width (arbitration).
        :param int tseg1_abr:
            Bus timing value tseg1 (arbitration)
        :param int tseg2_abr:
            Bus timing value tseg2 (arbitration)
        :param int sjw_dbr:
            Bus timing value sample jump width (data)
        :param int tseg1_dbr:
            Bus timing value tseg1 (data)
        :param int tseg2_dbr:
            Bus timing value tseg2 (data)
        """
        if os.name != "nt" and not kwargs.get("_testing", False):
            raise OSError(
                f'The Vector interface is only supported on Windows, but you are running "{os.name}"'
            )

        if xldriver is None:
            raise ImportError("The Vector API has not been loaded")

        self.poll_interval = poll_interval
        if isinstance(channel, (list, tuple)):
            self.channels = channel
        elif isinstance(channel, int):
            self.channels = [channel]
        else:
            # Assume comma separated string of channels
            self.channels = [int(ch.strip()) for ch in channel.split(",")]
        self._app_name = app_name.encode() if app_name is not None else b""
        self.channel_info = "Application %s: %s" % (
            app_name,
            ", ".join("CAN %d" % (ch + 1) for ch in self.channels),
        )

        if serial is not None:
            app_name = None
            channel_index = []
            channel_configs = get_channel_configs()
            for channel_config in channel_configs:
                if channel_config.serialNumber == serial:
                    if channel_config.hwChannel in self.channels:
                        channel_index.append(channel_config.channelIndex)
            if channel_index:
                if len(channel_index) != len(self.channels):
                    LOG.info(
                        "At least one defined channel wasn't found on the specified hardware."
                    )
                self.channels = channel_index
            else:
                # Is there any better way to raise the error?
                raise Exception(
                    "None of the configured channels could be found on the specified hardware."
                )

        xldriver.xlOpenDriver()
        self.port_handle = xlclass.XLportHandle(xldefine.XL_INVALID_PORTHANDLE)
        self.mask = 0
        self.fd = fd
        # Get channels masks
        self.channel_masks = {}
        self.index_to_channel = {}

        for channel in self.channels:
            if app_name:
                # Get global channel index from application channel
                hw_type = ctypes.c_uint(0)
                hw_index = ctypes.c_uint(0)
                hw_channel = ctypes.c_uint(0)
                xldriver.xlGetApplConfig(
                    self._app_name,
                    channel,
                    hw_type,
                    hw_index,
                    hw_channel,
                    xldefine.XL_BusTypes.XL_BUS_TYPE_CAN.value,
                )
                LOG.debug("Channel index %d found", channel)
                idx = xldriver.xlGetChannelIndex(
                    hw_type.value, hw_index.value, hw_channel.value
                )
                if idx < 0:
                    # Undocumented behavior! See issue #353.
                    # If hardware is unavailable, this function returns -1.
                    # Raise an exception as if the driver
                    # would have signalled XL_ERR_HW_NOT_PRESENT.
                    raise VectorError(
                        xldefine.XL_Status.XL_ERR_HW_NOT_PRESENT.value,
                        "XL_ERR_HW_NOT_PRESENT",
                        "xlGetChannelIndex",
                    )
            else:
                # Channel already given as global channel
                idx = channel
            mask = 1 << idx
            self.channel_masks[channel] = mask
            self.index_to_channel[idx] = channel
            self.mask |= mask

        permission_mask = xlclass.XLaccess()
        # Set mask to request channel init permission if needed
        if bitrate or fd:
            permission_mask.value = self.mask
        if fd:
            xldriver.xlOpenPort(
                self.port_handle,
                self._app_name,
                self.mask,
                permission_mask,
                rx_queue_size,
                xldefine.XL_InterfaceVersion.XL_INTERFACE_VERSION_V4.value,
                xldefine.XL_BusTypes.XL_BUS_TYPE_CAN.value,
            )
        else:
            xldriver.xlOpenPort(
                self.port_handle,
                self._app_name,
                self.mask,
                permission_mask,
                rx_queue_size,
                xldefine.XL_InterfaceVersion.XL_INTERFACE_VERSION.value,
                xldefine.XL_BusTypes.XL_BUS_TYPE_CAN.value,
            )
        LOG.debug(
            "Open Port: PortHandle: %d, PermissionMask: 0x%X",
            self.port_handle.value,
            permission_mask.value,
        )

        if permission_mask.value == self.mask:
            if fd:
                self.canFdConf = xlclass.XLcanFdConf()
                if bitrate:
                    self.canFdConf.arbitrationBitRate = arg_to_c_uint(bitrate)
                else:
                    self.canFdConf.arbitrationBitRate = arg_to_c_uint(500000)
                self.canFdConf.sjwAbr = arg_to_c_uint(sjw_abr)
                self.canFdConf.tseg1Abr = arg_to_c_uint(tseg1_abr)
                self.canFdConf.tseg2Abr = arg_to_c_uint(tseg2_abr)
                if data_bitrate:
                    self.canFdConf.dataBitRate = arg_to_c_uint(data_bitrate)
                else:
                    self.canFdConf.dataBitRate = self.canFdConf.arbitrationBitRate
                self.canFdConf.sjwDbr = arg_to_c_uint(sjw_dbr)
                self.canFdConf.tseg1Dbr = arg_to_c_uint(tseg1_dbr)
                self.canFdConf.tseg2Dbr = arg_to_c_uint(tseg2_dbr)

                xldriver.xlCanFdSetConfiguration(
                    self.port_handle, self.mask, self.canFdConf
                )
                LOG.info(
                    "SetFdConfig.: ABaudr.=%u, DBaudr.=%u",
                    self.canFdConf.arbitrationBitRate,
                    self.canFdConf.dataBitRate,
                )
                LOG.info(
                    "SetFdConfig.: sjwAbr=%u, tseg1Abr=%u, tseg2Abr=%u",
                    self.canFdConf.sjwAbr,
                    self.canFdConf.tseg1Abr,
                    self.canFdConf.tseg2Abr,
                )
                LOG.info(
                    "SetFdConfig.: sjwDbr=%u, tseg1Dbr=%u, tseg2Dbr=%u",
                    self.canFdConf.sjwDbr,
                    self.canFdConf.tseg1Dbr,
                    self.canFdConf.tseg2Dbr,
                )
            else:
                if bitrate:
                    xldriver.xlCanSetChannelBitrate(
                        self.port_handle, permission_mask, bitrate
                    )
                    LOG.info("SetChannelBitrate: baudr.=%u", bitrate)
        else:
            LOG.info("No init access!")

        # Enable/disable TX receipts
        tx_receipts = 1 if receive_own_messages else 0
        xldriver.xlCanSetChannelMode(self.port_handle, self.mask, tx_receipts, 0)

        if HAS_EVENTS:
            self.event_handle = xlclass.XLhandle()
            xldriver.xlSetNotification(self.port_handle, self.event_handle, 1)
        else:
            LOG.info("Install pywin32 to avoid polling")

        try:
            xldriver.xlActivateChannel(
                self.port_handle,
                self.mask,
                xldefine.XL_BusTypes.XL_BUS_TYPE_CAN.value,
                0,
            )
        except VectorError:
            self.shutdown()
            raise

        # Calculate time offset for absolute timestamps
        offset = xlclass.XLuint64()
        try:
            try:
                xldriver.xlGetSyncTime(self.port_handle, offset)
            except VectorError:
                xldriver.xlGetChannelTime(self.port_handle, self.mask, offset)
            self._time_offset = time.time() - offset.value * 1e-9
        except VectorError:
            self._time_offset = 0.0

        self._is_filtered = False
        super().__init__(channel=channel, can_filters=can_filters, **kwargs)

    def _apply_filters(self, filters):
        if filters:
            # Only up to one filter per ID type allowed
            if len(filters) == 1 or (
                len(filters) == 2
                and filters[0].get("extended") != filters[1].get("extended")
            ):
                try:
                    for can_filter in filters:
                        xldriver.xlCanSetChannelAcceptance(
                            self.port_handle,
                            self.mask,
                            can_filter["can_id"],
                            can_filter["can_mask"],
                            xldefine.XL_AcceptanceFilter.XL_CAN_EXT.value
                            if can_filter.get("extended")
                            else xldefine.XL_AcceptanceFilter.XL_CAN_STD.value,
                        )
                except VectorError as exc:
                    LOG.warning("Could not set filters: %s", exc)
                    # go to fallback
                else:
                    self._is_filtered = True
                    return
            else:
                LOG.warning("Only up to one filter per extended or standard ID allowed")
                # go to fallback

        # fallback: reset filters
        self._is_filtered = False
        try:
            xldriver.xlCanSetChannelAcceptance(
                self.port_handle,
                self.mask,
                0x0,
                0x0,
                xldefine.XL_AcceptanceFilter.XL_CAN_EXT.value,
            )
            xldriver.xlCanSetChannelAcceptance(
                self.port_handle,
                self.mask,
                0x0,
                0x0,
                xldefine.XL_AcceptanceFilter.XL_CAN_STD.value,
            )
        except VectorError as exc:
            LOG.warning("Could not reset filters: %s", exc)

    def _recv_internal(
        self, timeout: Optional[float]
    ) -> Tuple[Optional[Message], bool]:
        end_time = time.time() + timeout if timeout is not None else None

        while True:
            try:
                if self.fd:
                    msg = self._recv_canfd()
                else:
                    msg = self._recv_can()

            except VectorError as exc:
                if exc.error_code != xldefine.XL_Status.XL_ERR_QUEUE_IS_EMPTY.value:
                    raise
            else:
                if msg:
                    return msg, self._is_filtered

            # if no message was received, wait or return on timeout
            if end_time is not None and time.time() > end_time:
                return None, self._is_filtered

            if HAS_EVENTS:
                # Wait for receive event to occur
                if end_time is None:
                    time_left_ms = INFINITE
                else:
                    time_left = end_time - time.time()
                    time_left_ms = max(0, int(time_left * 1000))
                WaitForSingleObject(self.event_handle.value, time_left_ms)
            else:
                # Wait a short time until we try again
                time.sleep(self.poll_interval)

    def _recv_canfd(self) -> Optional[Message]:
        xl_can_rx_event = xlclass.XLcanRxEvent()
        xldriver.xlCanReceive(self.port_handle, xl_can_rx_event)

        if (
            xl_can_rx_event.tag
            == xldefine.XL_CANFD_RX_EventTags.XL_CAN_EV_TAG_RX_OK.value
        ):
            is_rx = True
            data_struct = xl_can_rx_event.tagData.canRxOkMsg
        elif (
            xl_can_rx_event.tag
            == xldefine.XL_CANFD_RX_EventTags.XL_CAN_EV_TAG_TX_OK.value
        ):
            is_rx = False
            data_struct = xl_can_rx_event.tagData.canTxOkMsg
        else:
            self.handle_canfd_event(xl_can_rx_event)
            return

        msg_id = data_struct.canId
        dlc = dlc2len(data_struct.dlc)
        flags = data_struct.msgFlags
        timestamp = xl_can_rx_event.timeStamp * 1e-9
        channel = self.index_to_channel.get(xl_can_rx_event.chanIndex)

        msg = Message(
            timestamp=timestamp + self._time_offset,
            arbitration_id=msg_id & 0x1FFFFFFF,
            is_extended_id=bool(
                msg_id & xldefine.XL_MessageFlagsExtended.XL_CAN_EXT_MSG_ID.value
            ),
            is_remote_frame=bool(
                flags & xldefine.XL_CANFD_RX_MessageFlags.XL_CAN_RXMSG_FLAG_RTR.value
            ),
            is_error_frame=bool(
                flags & xldefine.XL_CANFD_RX_MessageFlags.XL_CAN_RXMSG_FLAG_EF.value
            ),
            is_fd=bool(
                flags & xldefine.XL_CANFD_RX_MessageFlags.XL_CAN_RXMSG_FLAG_EDL.value
            ),
            bitrate_switch=bool(
                flags & xldefine.XL_CANFD_RX_MessageFlags.XL_CAN_RXMSG_FLAG_BRS.value
            ),
            error_state_indicator=bool(
                flags & xldefine.XL_CANFD_RX_MessageFlags.XL_CAN_RXMSG_FLAG_ESI.value
            ),
            is_rx=is_rx,
            channel=channel,
            dlc=dlc,
            data=data_struct.data[:dlc],
        )
        return msg

    def _recv_can(self) -> Optional[Message]:
        xl_event = xlclass.XLevent()
        event_count = ctypes.c_uint(1)
        xldriver.xlReceive(self.port_handle, event_count, xl_event)

        if xl_event.tag != xldefine.XL_EventTags.XL_RECEIVE_MSG.value:
            self.handle_can_event(xl_event)
            return

        msg_id = xl_event.tagData.msg.id
        dlc = xl_event.tagData.msg.dlc
        flags = xl_event.tagData.msg.flags
        timestamp = xl_event.timeStamp * 1e-9
        channel = self.index_to_channel.get(xl_event.chanIndex)

        msg = Message(
            timestamp=timestamp + self._time_offset,
            arbitration_id=msg_id & 0x1FFFFFFF,
            is_extended_id=bool(
                msg_id & xldefine.XL_MessageFlagsExtended.XL_CAN_EXT_MSG_ID.value
            ),
            is_remote_frame=bool(
                flags & xldefine.XL_MessageFlags.XL_CAN_MSG_FLAG_REMOTE_FRAME.value
            ),
            is_error_frame=bool(
                flags & xldefine.XL_MessageFlags.XL_CAN_MSG_FLAG_ERROR_FRAME.value
            ),
            is_rx=not bool(
                flags & xldefine.XL_MessageFlags.XL_CAN_MSG_FLAG_TX_COMPLETED.value
            ),
            is_fd=False,
            dlc=dlc,
            data=xl_event.tagData.msg.data[:dlc],
            channel=channel,
        )
        return msg

    def handle_can_event(self, event: xlclass.XLevent) -> None:
        """Handle non-message CAN events.

        Method is called by :meth:`~can.interfaces.vector.VectorBus._recv_internal`
        when `event.tag` is not `XL_CAN_EV_TAG_RX_OK` or `XL_CAN_EV_TAG_TX_OK`.
        Subclasses can implement this method.

        :param event: XLevent that could have a `XL_CHIP_STATE`, `XL_TIMER` or `XL_SYNC_PULSE` tag.
        :return: None
        """
        pass

    def handle_canfd_event(self, event: xlclass.XLcanRxEvent) -> None:
        """Handle non-message CAN FD events.

        Method is called by :meth:`~can.interfaces.vector.VectorBus._recv_internal`
        when `event.tag` is not `XL_RECEIVE_MSG`. Subclasses can implement this method.

        :param event: `XLcanRxEvent` that could have a `XL_CAN_EV_TAG_RX_ERROR`, `XL_CAN_EV_TAG_TX_ERROR`
            or `XL_CAN_EV_TAG_CHIP_STATE` tag.
        :return: None
        """
        pass

    def send(self, msg, timeout=None):
        msg_id = msg.arbitration_id

        if msg.is_extended_id:
            msg_id |= xldefine.XL_MessageFlagsExtended.XL_CAN_EXT_MSG_ID.value

        flags = 0

        # If channel has been specified, try to send only to that one.
        # Otherwise send to all channels
        mask = self.channel_masks.get(msg.channel, self.mask)

        if self.fd:
            if msg.is_fd:
                flags |= xldefine.XL_CANFD_TX_MessageFlags.XL_CAN_TXMSG_FLAG_EDL.value
            if msg.bitrate_switch:
                flags |= xldefine.XL_CANFD_TX_MessageFlags.XL_CAN_TXMSG_FLAG_BRS.value
            if msg.is_remote_frame:
                flags |= xldefine.XL_CANFD_TX_MessageFlags.XL_CAN_TXMSG_FLAG_RTR.value

            message_count = 1
            MsgCntSent = ctypes.c_uint(1)

            XLcanTxEvent = xlclass.XLcanTxEvent()
            XLcanTxEvent.tag = xldefine.XL_CANFD_TX_EventTags.XL_CAN_EV_TAG_TX_MSG.value
            XLcanTxEvent.transId = 0xFFFF

            XLcanTxEvent.tagData.canMsg.canId = msg_id
            XLcanTxEvent.tagData.canMsg.msgFlags = flags
            XLcanTxEvent.tagData.canMsg.dlc = len2dlc(msg.dlc)
            for idx, value in enumerate(msg.data):
                XLcanTxEvent.tagData.canMsg.data[idx] = value
            xldriver.xlCanTransmitEx(
                self.port_handle, mask, message_count, MsgCntSent, XLcanTxEvent
            )

        else:
            if msg.is_remote_frame:
                flags |= xldefine.XL_MessageFlags.XL_CAN_MSG_FLAG_REMOTE_FRAME.value

            message_count = ctypes.c_uint(1)

            xl_event = xlclass.XLevent()
            xl_event.tag = xldefine.XL_EventTags.XL_TRANSMIT_MSG.value

            xl_event.tagData.msg.id = msg_id
            xl_event.tagData.msg.dlc = msg.dlc
            xl_event.tagData.msg.flags = flags
            for idx, value in enumerate(msg.data):
                xl_event.tagData.msg.data[idx] = value
            xldriver.xlCanTransmit(self.port_handle, mask, message_count, xl_event)

    def flush_tx_buffer(self):
        xldriver.xlCanFlushTransmitQueue(self.port_handle, self.mask)

    def shutdown(self):
        xldriver.xlDeactivateChannel(self.port_handle, self.mask)
        xldriver.xlClosePort(self.port_handle)
        xldriver.xlCloseDriver()

    def reset(self):
        xldriver.xlDeactivateChannel(self.port_handle, self.mask)
        xldriver.xlActivateChannel(
            self.port_handle, self.mask, xldefine.XL_BusTypes.XL_BUS_TYPE_CAN.value, 0
        )

    @staticmethod
    def _detect_available_configs():
        configs = []
        channel_configs = get_channel_configs()
        LOG.info("Found %d channels", len(channel_configs))
        for channel_config in channel_configs:
            if (
                not channel_config.channelBusCapabilities
                & xldefine.XL_BusCapabilities.XL_BUS_ACTIVE_CAP_CAN.value
            ):
                continue
            LOG.info(
                "Channel index %d: %s",
                channel_config.channelIndex,
                channel_config.name.decode("ascii"),
            )
            configs.append(
                {
                    "interface": "vector",
                    "app_name": None,
                    "channel": channel_config.channelIndex,
                    "supports_fd": bool(
                        channel_config.channelBusCapabilities
                        & xldefine.XL_ChannelCapabilities.XL_CHANNEL_FLAG_CANFD_ISO_SUPPORT.value
                    ),
                }
            )
        return configs

    @staticmethod
    def popup_vector_hw_configuration(wait_for_finish: int = 0) -> None:
        """Open vector hardware configuration window.

        :param int wait_for_finish:
            Time to wait for user input in milliseconds.
        """
        xldriver.xlPopupHwConfig(ctypes.c_char_p(), ctypes.c_uint(wait_for_finish))


def get_channel_configs():
    if xldriver is None:
        return []
    driver_config = xlclass.XLdriverConfig()
    try:
        xldriver.xlOpenDriver()
        xldriver.xlGetDriverConfig(driver_config)
        xldriver.xlCloseDriver()
    except Exception:
        pass
    return [driver_config.channel[i] for i in range(driver_config.channelCount)]<|MERGE_RESOLUTION|>--- conflicted
+++ resolved
@@ -11,11 +11,9 @@
 import logging
 import time
 import os
-<<<<<<< HEAD
 import warnings
-=======
+
 from typing import Optional, Tuple
->>>>>>> 902eac01
 
 try:
     # Try builtin Python 3 Windows API
